# Project

> This repo has been populated by an initial template to help get you started. Please
> make sure to update the content to build a great experience for community-building.

As the maintainer of this project, please make a few updates:

<<<<<<< HEAD
### Pre-requisites

- All member clusters should support service annotation `service.beta.kubernetes.io/azure-additional-public-ips` (requires [out-of-tree cloud provider Azure](https://github.com/kubernetes-sigs/cloud-provider-azure) v0.7.5+, v1.0.2+ or above).

### Setup secrets

Create Azure service principal, assign Contributor role to LoadBalancer and Public IP Address for all member clusters, and then create the following cloud-config file:

```json
{
  "cloud": "AzurePublicCloud",
  "tenantId": "<tenantId>",
  "subscriptionId": "<subscriptionId>",
  "aadClientId": "<aadClientId>",
  "aadClientSecret": "<aadClientSecret>",
  "globalLoadBalancerName": "<glbName>",
  "globalVIPLocation": "<region>",
  "globalLoadBalancerResourceGroup": "<resourceGroup>"
}
```

Finally, create a secret in MCN cluster (it could be any Kubernetes cluster) based on above config file:

```sh
kubectl create secret generic azure-mcn-config --from-file=cloud-config --namespace mcn-system
```

### Deploy the operator

After secret setup, build the image and deploy the MCN operator in the same MCN cluster:

```sh
IMAGE_REGISTRY=<your-image-registry> make docker-build docker-push
IMAGE_REGISTRY=<your-image-registry> make deploy
```

## Cluster Management

Create AKSCluster from existing kubeconfig file and ClusterSet:

```sh
kubectl create secret generic aks-cluster --from-file=kubeconfig

# create AKSCluster
cat <<EOF | kubectl apply -f -
apiVersion: networking.aks.io/v1alpha1
kind: AKSCluster
metadata:
  name: aks-cluster
  namespace: default
spec:
  kubeConfigSecret: aks-cluster
EOF

# create ClusterSet
cat <<EOF | kubectl apply -f -
apiVersion: networking.aks.io/v1alpha1
kind: ClusterSet
metadata:
  name: clusterset-sample
spec:
  clusters: ["aks-cluster"]
EOF
```

## GlobalService

Create a GlobalService and bound it to the above ClusterSet:

```sh
cat <<EOF | kubectl apply -f -
apiVersion: networking.aks.io/v1alpha1
kind: GlobalService
metadata:
  name: nginx
  namespace: default
spec:
  clusterSet: clusterset-sample
  ports:
  - name: http
    port: 80
    targetPort: 80
    protocol: TCP
EOF
```

Then create nginx service in member clusters (the MCN operator assumes the service names and namespaces are same by default in all member clusters):

```sh
kubectx aks-cluster
kubectl create deployment nginx --image nginx --save-config
kubectl expose deploy nginx --port=80 --type=LoadBalancer
kubectl get service nginx
```

Switch kubeconfig back to MCN cluster and then verify the VIP for the global service:

```sh
$ kubectl get globalservice
NAME    PORTS   VIP            STATE
nginx   80      x.x.x.x        ACTIVE
```
=======
- Improving this README.MD file to provide a great experience
- Updating SUPPORT.MD with content about this project's support experience
- Understanding the security reporting process in SECURITY.MD
- Remove this section from the README
>>>>>>> 59be9e1a

## Contributing

This project welcomes contributions and suggestions.  Most contributions require you to agree to a
Contributor License Agreement (CLA) declaring that you have the right to, and actually do, grant us
the rights to use your contribution. For details, visit https://cla.opensource.microsoft.com.

When you submit a pull request, a CLA bot will automatically determine whether you need to provide
a CLA and decorate the PR appropriately (e.g., status check, comment). Simply follow the instructions
provided by the bot. You will only need to do this once across all repos using our CLA.

This project has adopted the [Microsoft Open Source Code of Conduct](https://opensource.microsoft.com/codeofconduct/).
For more information see the [Code of Conduct FAQ](https://opensource.microsoft.com/codeofconduct/faq/) or
contact [opencode@microsoft.com](mailto:opencode@microsoft.com) with any additional questions or comments.

## Trademarks

This project may contain trademarks or logos for projects, products, or services. Authorized use of Microsoft 
trademarks or logos is subject to and must follow 
[Microsoft's Trademark & Brand Guidelines](https://www.microsoft.com/en-us/legal/intellectualproperty/trademarks/usage/general).
Use of Microsoft trademarks or logos in modified versions of this project must not cause confusion or imply Microsoft sponsorship.
Any use of third-party trademarks or logos are subject to those third-party's policies.<|MERGE_RESOLUTION|>--- conflicted
+++ resolved
@@ -5,121 +5,16 @@
 
 As the maintainer of this project, please make a few updates:
 
-<<<<<<< HEAD
-### Pre-requisites
-
-- All member clusters should support service annotation `service.beta.kubernetes.io/azure-additional-public-ips` (requires [out-of-tree cloud provider Azure](https://github.com/kubernetes-sigs/cloud-provider-azure) v0.7.5+, v1.0.2+ or above).
-
-### Setup secrets
-
-Create Azure service principal, assign Contributor role to LoadBalancer and Public IP Address for all member clusters, and then create the following cloud-config file:
-
-```json
-{
-  "cloud": "AzurePublicCloud",
-  "tenantId": "<tenantId>",
-  "subscriptionId": "<subscriptionId>",
-  "aadClientId": "<aadClientId>",
-  "aadClientSecret": "<aadClientSecret>",
-  "globalLoadBalancerName": "<glbName>",
-  "globalVIPLocation": "<region>",
-  "globalLoadBalancerResourceGroup": "<resourceGroup>"
-}
-```
-
-Finally, create a secret in MCN cluster (it could be any Kubernetes cluster) based on above config file:
-
-```sh
-kubectl create secret generic azure-mcn-config --from-file=cloud-config --namespace mcn-system
-```
-
-### Deploy the operator
-
-After secret setup, build the image and deploy the MCN operator in the same MCN cluster:
-
-```sh
-IMAGE_REGISTRY=<your-image-registry> make docker-build docker-push
-IMAGE_REGISTRY=<your-image-registry> make deploy
-```
-
-## Cluster Management
-
-Create AKSCluster from existing kubeconfig file and ClusterSet:
-
-```sh
-kubectl create secret generic aks-cluster --from-file=kubeconfig
-
-# create AKSCluster
-cat <<EOF | kubectl apply -f -
-apiVersion: networking.aks.io/v1alpha1
-kind: AKSCluster
-metadata:
-  name: aks-cluster
-  namespace: default
-spec:
-  kubeConfigSecret: aks-cluster
-EOF
-
-# create ClusterSet
-cat <<EOF | kubectl apply -f -
-apiVersion: networking.aks.io/v1alpha1
-kind: ClusterSet
-metadata:
-  name: clusterset-sample
-spec:
-  clusters: ["aks-cluster"]
-EOF
-```
-
-## GlobalService
-
-Create a GlobalService and bound it to the above ClusterSet:
-
-```sh
-cat <<EOF | kubectl apply -f -
-apiVersion: networking.aks.io/v1alpha1
-kind: GlobalService
-metadata:
-  name: nginx
-  namespace: default
-spec:
-  clusterSet: clusterset-sample
-  ports:
-  - name: http
-    port: 80
-    targetPort: 80
-    protocol: TCP
-EOF
-```
-
-Then create nginx service in member clusters (the MCN operator assumes the service names and namespaces are same by default in all member clusters):
-
-```sh
-kubectx aks-cluster
-kubectl create deployment nginx --image nginx --save-config
-kubectl expose deploy nginx --port=80 --type=LoadBalancer
-kubectl get service nginx
-```
-
-Switch kubeconfig back to MCN cluster and then verify the VIP for the global service:
-
-```sh
-$ kubectl get globalservice
-NAME    PORTS   VIP            STATE
-nginx   80      x.x.x.x        ACTIVE
-```
-=======
 - Improving this README.MD file to provide a great experience
 - Updating SUPPORT.MD with content about this project's support experience
 - Understanding the security reporting process in SECURITY.MD
 - Remove this section from the README
->>>>>>> 59be9e1a
 
 ## Contributing
 
 This project welcomes contributions and suggestions.  Most contributions require you to agree to a
 Contributor License Agreement (CLA) declaring that you have the right to, and actually do, grant us
-the rights to use your contribution. For details, visit https://cla.opensource.microsoft.com.
+the rights to use your contribution. For details, visit <https://cla.opensource.microsoft.com>.
 
 When you submit a pull request, a CLA bot will automatically determine whether you need to provide
 a CLA and decorate the PR appropriately (e.g., status check, comment). Simply follow the instructions
@@ -131,8 +26,8 @@
 
 ## Trademarks
 
-This project may contain trademarks or logos for projects, products, or services. Authorized use of Microsoft 
-trademarks or logos is subject to and must follow 
+This project may contain trademarks or logos for projects, products, or services. Authorized use of Microsoft
+trademarks or logos is subject to and must follow
 [Microsoft's Trademark & Brand Guidelines](https://www.microsoft.com/en-us/legal/intellectualproperty/trademarks/usage/general).
 Use of Microsoft trademarks or logos in modified versions of this project must not cause confusion or imply Microsoft sponsorship.
 Any use of third-party trademarks or logos are subject to those third-party's policies.