# Multi Cluster Networking (MCN) Operator for Azure

A multi-cluster networking operator for Kubernetes on Azure. The project is still under **DRAFT** status, and please do not use it in production.

## How to deploy the operator

<<<<<<< HEAD
Create Azure service principal and then create the following cloud-config file:
=======
### Pre-requisites

- All member clusters should support service annotation `service.beta.kubernetes.io/azure-additional-public-ips` (requires out-of-tree cloud provider Azure v0.7.5+, v1.0.2+ or above).

### Setup secrets

Create Azure service principal, assign Contributor role to LoadBalancer and Public IP Address for all member clusters, and then create the the following cloud-config file:
>>>>>>> 68eaf6dc

```json
{
  "cloud": "AzurePublicCloud",
  "tenantId": "<tenantId>",
  "subscriptionId": "<subscriptionId>",
  "aadClientId": "<aadClientId>",
  "aadClientSecret": "<aadClientSecret>",
  "globalLoadBalancerName": "<glbName>",
  "globalVIPLocation": "<region>",
  "globalLoadBalancerResourceGroup": "<resourceGroup>"
}
```

Then create a secret based on this config file:

```sh
kubectl create secret generic azure-mcn-config --from-file=cloud-config --namespace mcn-system
```

### Deploy the operator

After that, build the image and deploy the MCN operator in MCN cluster (it could be any Kubernetes cluster):

```sh
IMG=<your-image-registry/image-name> make docker-build docker-push
IMG=<your-image-registry/image-name> make deploy
```

## Cluster Management

Create ClusterSet and AKSCluster from kubeconfig:

```sh
kubectl create secret generic aks-cluster --from-file=kubeconfig

# create AKSCluster
cat <<EOF | kubectl apply -f -
apiVersion: networking.aks.io/v1alpha1
kind: AKSCluster
metadata:
  name: aks-cluster
  namespace: default
spec:
  kubeConfigSecret: aks-cluster
EOF

# create ClusterSet
cat <<EOF | kubectl apply -f -
apiVersion: networking.aks.io/v1alpha1
kind: ClusterSet
metadata:
  name: clusterset-sample
spec:
  clusters: ["aks-cluster"]
EOF
```

## GlobalService

Create a GlobalService:

```sh
cat <<EOF | kubectl apply -f -
apiVersion: networking.aks.io/v1alpha1
kind: GlobalService
metadata:
  name: nginx
  namespace: default
spec:
  clusterSet: clusterset-sample
  ports:
  - name: http
    port: 80
    targetPort: 80
    protocol: TCP
EOF
```

Then deploy nginx service in member clusters (the MCN operator assumes the service names and namespaces are same by default in all member clusters):

```sh
kubectx aks-cluster
kubectl create deployment nginx --image nginx --save-config
kubectl expose deploy nginx --port=80 --type=LoadBalancer
kubectl get service nginx
```

Switch kubeconfig back to MCN cluster and then verify the VIP for the global service:

```sh
$ kubectl get globalservice
NAME    PORTS   VIP            STATE
nginx   80      x.x.x.x        ACTIVE
```

## Contributing

This project welcomes contributions and suggestions.  Most contributions require you to agree to a
Contributor License Agreement (CLA) declaring that you have the right to, and actually do, grant us
the rights to use your contribution. For details, visit https://cla.opensource.microsoft.com.

When you submit a pull request, a CLA bot will automatically determine whether you need to provide
a CLA and decorate the PR appropriately (e.g., status check, comment). Simply follow the instructions
provided by the bot. You will only need to do this once across all repos using our CLA.

This project has adopted the [Microsoft Open Source Code of Conduct](https://opensource.microsoft.com/codeofconduct/).
For more information see the [Code of Conduct FAQ](https://opensource.microsoft.com/codeofconduct/faq/) or
contact [opencode@microsoft.com](mailto:opencode@microsoft.com) with any additional questions or comments.<|MERGE_RESOLUTION|>--- conflicted
+++ resolved
@@ -4,17 +4,13 @@
 
 ## How to deploy the operator
 
-<<<<<<< HEAD
-Create Azure service principal and then create the following cloud-config file:
-=======
 ### Pre-requisites
 
 - All member clusters should support service annotation `service.beta.kubernetes.io/azure-additional-public-ips` (requires out-of-tree cloud provider Azure v0.7.5+, v1.0.2+ or above).
 
 ### Setup secrets
 
-Create Azure service principal, assign Contributor role to LoadBalancer and Public IP Address for all member clusters, and then create the the following cloud-config file:
->>>>>>> 68eaf6dc
+Create Azure service principal, assign Contributor role to LoadBalancer and Public IP Address for all member clusters, and then create the following cloud-config file:
 
 ```json
 {
