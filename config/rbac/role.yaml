
---
apiVersion: rbac.authorization.k8s.io/v1
kind: ClusterRole
metadata:
  creationTimestamp: null
  name: manager-role
rules:
- apiGroups:
  - ""
  resources:
  - services
  verbs:
  - create
  - delete
  - get
  - list
  - patch
  - update
  - watch
- apiGroups:
  - ""
  resources:
  - endpointslices
  verbs:
  - get
  - list
  - watch
- apiGroups:
  - ""
  resources:
  - services
  verbs:
  - create
  - delete
  - get
  - list
  - patch
  - update
  - watch
- apiGroups:
  - networking.fleet.azure.com
  resources:
  - endpointsliceexports
  verbs:
  - create
  - delete
  - get
  - list
  - patch
  - update
  - watch
- apiGroups:
  - networking.fleet.azure.com
  resources:
  - internalserviceexports
  verbs:
  - create
  - delete
  - get
  - list
  - patch
  - update
  - watch
- apiGroups:
  - networking.fleet.azure.com
  resources:
  - internalserviceexports/status
  verbs:
  - get
  - patch
  - update
- apiGroups:
  - networking.fleet.azure.com
  resources:
  - internalserviceimports
  verbs:
<<<<<<< HEAD
  - create
  - delete
  - get
  - list
  - patch
  - update
=======
  - delete
  - get
  - list
>>>>>>> e4764518
  - watch
- apiGroups:
  - networking.fleet.azure.com
  resources:
  - multiclusterservices
  verbs:
  - create
  - delete
  - get
  - list
  - patch
  - update
  - watch
- apiGroups:
  - networking.fleet.azure.com
  resources:
  - multiclusterservices/finalizers
  verbs:
  - get
  - update
- apiGroups:
  - networking.fleet.azure.com
  resources:
  - multiclusterservices/status
  verbs:
  - get
  - patch
  - update
- apiGroups:
  - networking.fleet.azure.com
  resources:
  - serviceexports
  verbs:
  - create
  - delete
  - get
  - list
  - patch
  - update
  - watch
- apiGroups:
  - networking.fleet.azure.com
  resources:
  - serviceexports/finalizers
  verbs:
  - update
- apiGroups:
  - networking.fleet.azure.com
  resources:
  - serviceexports/status
  verbs:
  - get
  - patch
  - update
- apiGroups:
  - networking.fleet.azure.com
  resources:
  - serviceimports
  verbs:
  - create
  - delete
  - get
  - list
  - patch
  - update
  - watch
- apiGroups:
  - networking.fleet.azure.com
  resources:
<<<<<<< HEAD
  - serviceimports
  verbs:
  - get
  - list
  - patch
  - update
  - watch
- apiGroups:
  - networking.fleet.azure.com
  resources:
  - serviceimports/finalizers
  verbs:
  - get
=======
  - serviceimports/status
  verbs:
  - get
  - patch
>>>>>>> e4764518
  - update<|MERGE_RESOLUTION|>--- conflicted
+++ resolved
@@ -75,18 +75,12 @@
   resources:
   - internalserviceimports
   verbs:
-<<<<<<< HEAD
   - create
   - delete
   - get
   - list
   - patch
   - update
-=======
-  - delete
-  - get
-  - list
->>>>>>> e4764518
   - watch
 - apiGroups:
   - networking.fleet.azure.com
@@ -156,24 +150,15 @@
 - apiGroups:
   - networking.fleet.azure.com
   resources:
-<<<<<<< HEAD
-  - serviceimports
+  - serviceimports/finalizers
   verbs:
   - get
-  - list
-  - patch
   - update
-  - watch
 - apiGroups:
   - networking.fleet.azure.com
   resources:
-  - serviceimports/finalizers
-  verbs:
-  - get
-=======
   - serviceimports/status
   verbs:
   - get
   - patch
->>>>>>> e4764518
   - update