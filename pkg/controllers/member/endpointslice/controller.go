--- conflicted
+++ resolved
@@ -49,15 +49,10 @@
 
 // Reconciler reconciles the export of an EndpointSlice.
 type Reconciler struct {
-<<<<<<< HEAD
-	MemberClient client.Client
-	HubClient    client.Client
-=======
 	// The ID of the member cluster.
-	memberClusterID string
-	memberClient    client.Client
-	hubClient       client.Client
->>>>>>> 668e8cc5
+	MemberClusterID string
+	MemberClient    client.Client
+	HubClient       client.Client
 	// The namespace reserved for the current member cluster in the hub cluster.
 	HubNamespace string
 }
@@ -133,18 +128,18 @@
 	extractedEndpoints := extractEndpointsFromEndpointSlice(&endpointSlice)
 	endpointSliceExport := fleetnetv1alpha1.EndpointSliceExport{
 		ObjectMeta: metav1.ObjectMeta{
-			Namespace: r.hubNamespace,
+			Namespace: r.HubNamespace,
 			Name:      fleetUniqueName,
 		},
 	}
 	klog.V(2).InfoS("Endpoint slice will be exported",
 		"endpointSlice", endpointSliceRef,
 		"endpointSliceExport", klog.KObj(&endpointSliceExport))
-	createOrUpdateOp, err := controllerutil.CreateOrUpdate(ctx, r.hubClient, &endpointSliceExport, func() error {
+	createOrUpdateOp, err := controllerutil.CreateOrUpdate(ctx, r.HubClient, &endpointSliceExport, func() error {
 		// Set up an EndpointSliceReference and only when an EndpointSliceExport is first created; this is because
 		// most fields in EndpointSliceReference should be immutable after creation.
 		if endpointSliceExport.CreationTimestamp.IsZero() {
-			endpointSliceReference := fleetnetv1alpha1.FromMetaObjects(r.memberClusterID, endpointSlice.TypeMeta, endpointSlice.ObjectMeta)
+			endpointSliceReference := fleetnetv1alpha1.FromMetaObjects(r.MemberClusterID, endpointSlice.TypeMeta, endpointSlice.ObjectMeta)
 			endpointSliceExport.Spec.EndpointSliceReference = endpointSliceReference
 		}
 
@@ -177,7 +172,7 @@
 		// Remove the unique name label; a new one will be assigned in future reciliation attempts.
 		klog.V(2).InfoS("The unique name assigned to the endpoint slice has been used; it will be removed", "endpointSlice", endpointSliceRef)
 		delete(endpointSlice.Labels, endpointSliceUniqueNameLabel)
-		if err := r.memberClient.Update(ctx, &endpointSlice); err != nil {
+		if err := r.MemberClient.Update(ctx, &endpointSlice); err != nil {
 			klog.ErrorS(err, "Failed to remove endpointslice unique name label", "endpointSlice", endpointSliceRef)
 			return ctrl.Result{}, err
 		}
@@ -381,7 +376,7 @@
 // assignUniqueNameAsLabel assigns a new unique name as a label.
 func (r *Reconciler) assignUniqueNameAsLabel(ctx context.Context, endpointSlice *discoveryv1.EndpointSlice) (string, error) {
 	fleetUniqueName, err := uniquename.FleetScopedUniqueName(uniquename.DNS1123Subdomain,
-		r.memberClusterID,
+		r.MemberClusterID,
 		endpointSlice.Namespace,
 		endpointSlice.Name)
 	if err != nil {
@@ -397,5 +392,5 @@
 		updatedEndpointSlice.Labels = map[string]string{}
 	}
 	updatedEndpointSlice.Labels[endpointSliceUniqueNameLabel] = fleetUniqueName
-	return fleetUniqueName, r.memberClient.Update(ctx, updatedEndpointSlice)
+	return fleetUniqueName, r.MemberClient.Update(ctx, updatedEndpointSlice)
 }